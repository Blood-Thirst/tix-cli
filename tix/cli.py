import click
from rich.console import Console
from rich.table import Table
from pathlib import Path
from tix.storage.json_storage import TaskStorage
from datetime import datetime
import subprocess
import platform
import os
import sys
<<<<<<< HEAD
from .utils import get_date
from datetime import datetime
=======
from importlib import import_module

>>>>>>> cfec4455

# Initialize console and storage
console = Console()
storage = TaskStorage()


@click.group(invoke_without_command=True)
@click.version_option(version="0.8.0", prog_name="tix")
@click.pass_context
def cli(ctx):
    """⚡ TIX - Lightning-fast terminal task manager

    Quick start:
      tix add "My task" -p high    # Add a high priority task
      tix ls                        # List all active tasks
      tix done 1                    # Mark task #1 as done
      tix --help                    # Show all commands
    """
    if ctx.invoked_subcommand is None:
        ctx.invoke(ls)


@cli.command()
<<<<<<< HEAD
@click.argument("task")
@click.option(
    "--priority",
    "-p",
    default="medium",
    type=click.Choice(["low", "medium", "high"]),
    help="Set task priority",
)
@click.option("--tag", "-t", multiple=True, help="Add tags to task")
@click.option("--due", "-d", help="Due date of task")
def add(task, priority, tag, due):
=======
@click.argument('task')
@click.option('--priority', '-p', default='medium',
              type=click.Choice(['low', 'medium', 'high']),
              help='Set task priority')
@click.option('--tag', '-t', multiple=True, help='Add tags to task')
@click.option('--attach', '-f', multiple=True, help='Attach file(s)')
@click.option('--link', '-l', multiple=True, help='Attach URL(s)')
def add(task, priority, tag, attach, link):
>>>>>>> cfec4455
    """Add a new task"""
    if not task or not task.strip():
        console.print("[red]✗[/red] Task text cannot be empty")
        sys.exit(1)
<<<<<<< HEAD
    date = get_date(due)
    if due and not date:
        console.print("[red]Error processing date")
        sys.exit(1)
    new_task = storage.add_task(task, priority, list(tag), date)
    color = {"high": "red", "medium": "yellow", "low": "green"}[priority]
=======

    new_task = storage.add_task(task, priority, list(tag))
    # Handle attachments
    if attach:
        attachment_dir = Path.home() / ".tix" / "attachments" / str(new_task.id)
        attachment_dir.mkdir(parents=True, exist_ok=True)
        for file_path in attach:
            try:
                src = Path(file_path).expanduser().resolve()  
                if not src.exists():
                    console.print(f"[red]✗[/red] File not found: {file_path}")
                    continue
                dest = attachment_dir / src.name
                dest.write_bytes(src.read_bytes())
                new_task.attachments.append(str(dest))
            except Exception as e:
                console.print(f"[red]✗[/red] Failed to attach {file_path}: {e}")

    # Handle links
    if link:
        new_task.links.extend(link)

    storage.update_task(new_task)

    color = {'high': 'red', 'medium': 'yellow', 'low': 'green'}[priority]
>>>>>>> cfec4455
    console.print(f"[green]✔[/green] Added task #{new_task.id}: [{color}]{task}[/{color}]")
    if tag:
        console.print(f"[dim]  Tags: {', '.join(tag)}[/dim]")
    if attach or link:
        console.print(f"[dim]  Attachments/Links added[/dim]")


@cli.command()
@click.option("--all", "-a", is_flag=True, help="Show completed tasks too")
def ls(all):
    """List all tasks"""
    tasks = storage.load_tasks() if all else storage.get_active_tasks()

    if not tasks:
        console.print("[dim]No tasks found. Use 'tix add' to create one![/dim]")
        return

    table = Table(title="Tasks" if not all else "All Tasks")
    table.add_column("ID", style="cyan", width=4)
    table.add_column("✔", width=3)
    table.add_column("Priority", width=8)
    table.add_column("Task")
    table.add_column("Tags", style="dim")
<<<<<<< HEAD
    table.add_column("Due Date")
=======
    count = dict()
>>>>>>> cfec4455

    for task in sorted(tasks, key=lambda t: (t.completed, t.id)):
        status = "✔" if task.completed else "○"
        priority_color = {"high": "red", "medium": "yellow", "low": "green"}[task.priority]
        tags_str = ", ".join(task.tags) if task.tags else ""
        due_date_str = ""
        if task.due:
            due_date = datetime.strptime(task.due, r"%Y-%m-%d")
            if due_date < datetime.today():
                due_date_str = f"[red]{task.due}"
            else:
                due_date_str = task.due

        # Show paperclip if task has attachments or links
        attach_icon = " 📎" if task.attachments or task.links else ""

        task_style = "dim strike" if task.completed else ""
        table.add_row(
            str(task.id),
            status,
            f"[{priority_color}]{task.priority}[/{priority_color}]",
<<<<<<< HEAD
            f"[{task_style}]{task.text}[/{task_style}]" if task.completed else task.text,
            tags_str,
            due_date_str,
=======
            f"[{task_style}]{task.text}[/{task_style}]{attach_icon}" if task.completed else f"{task.text}{attach_icon}",
            tags_str
>>>>>>> cfec4455
        )
        count[task.completed] = count.get(task.completed, 0) + 1

    console.print(table)
    console.print("\n")
    console.print(f"[cyan]Total tasks:{sum(count.values())}")
    console.print(f"[red]Active tasks:{count.get(False,0)}")
    console.print(f"[green]Completed tasks:{count.get(True,0)}")

    # Show summary
    if all:
        active = len([t for t in tasks if not t.completed])
        completed = len([t for t in tasks if t.completed])
        console.print(
            f"\n[dim]Total: {len(tasks)} | Active: {active} | Completed: {completed}[/dim]"
        )


@cli.command()
@click.argument("task_id", type=int)
def done(task_id):
    """Mark a task as done"""
    task = storage.get_task(task_id)
    if not task:
        console.print(f"[red]✗[/red] Task #{task_id} not found")
        return

    if task.completed:
        console.print(f"[yellow]![/yellow] Task #{task_id} already completed")
        return

    task.mark_done()
    storage.update_task(task)
    console.print(f"[green]✔[/green] Completed: {task.text}")


@cli.command()
@click.argument("task_id", type=int)
@click.option("--confirm", "-y", is_flag=True, help="Skip confirmation")
def rm(task_id, confirm):
    """Remove a task"""
    task = storage.get_task(task_id)
    if not task:
        console.print(f"[red]✗[/red] Task #{task_id} not found")
        return

    if not confirm:
        if not click.confirm(f"Are you sure you want to delete task #{task_id}: '{task.text}'?"):
            console.print("[yellow]⚠ Cancelled[/yellow]")
            return

    if storage.delete_task(task_id):
        console.print(f"[red]✗[/red] Removed: {task.text}")


@cli.command()
@click.option("--completed/--active", default=True, help="Clear completed or active tasks")
@click.option("--force", "-f", is_flag=True, help="Skip confirmation")
def clear(completed, force):
    """Clear multiple tasks at once"""
    tasks = storage.load_tasks()

    if completed:
        to_clear = [t for t in tasks if t.completed]
        remaining = [t for t in tasks if not t.completed]
        task_type = "completed"
    else:
        to_clear = [t for t in tasks if not t.completed]
        remaining = [t for t in tasks if t.completed]
        task_type = "active"

    if not to_clear:
        console.print(f"[yellow]No {task_type} tasks to clear[/yellow]")
        return

    count = len(to_clear)

    if not force:
        console.print(f"[yellow]About to clear {count} {task_type} task(s):[/yellow]")
        for task in to_clear[:5]:  # Show first 5
            console.print(f"  - {task.text}")
        if count > 5:
            console.print(f"  ... and {count - 5} more")

        if not click.confirm("Continue?"):
            console.print("[dim]Cancelled[/dim]")
            return

    storage.save_tasks(remaining)
    console.print(f"[green]✔[/green] Cleared {count} {task_type} task(s)")


@cli.command()
@click.argument("task_id", type=int)
def undo(task_id):
    """Mark a completed task as active again"""
    task = storage.get_task(task_id)
    if not task:
        console.print(f"[red]✗[/red] Task #{task_id} not found")
        return

    if not task.completed:
        console.print(f"[yellow]![/yellow] Task #{task_id} is not completed")
        return

    task.completed = False
    task.completed_at = None
    storage.update_task(task)
    console.print(f"[green]✔[/green] Reactivated: {task.text}")


@cli.command(name="done-all")
@click.argument("task_ids", nargs=-1, type=int, required=True)
def done_all(task_ids):
    """Mark multiple tasks as done"""
    completed = []
    not_found = []
    already_done = []

    for task_id in task_ids:
        task = storage.get_task(task_id)
        if not task:
            not_found.append(task_id)
        elif task.completed:
            already_done.append(task_id)
        else:
            task.mark_done()
            storage.update_task(task)
            completed.append((task_id, task.text))

    # Report results
    if completed:
        console.print("[green]✔ Completed:[/green]")
        for tid, text in completed:
            console.print(f"  #{tid}: {text}")

    if already_done:
        console.print(f"[yellow]Already done: {', '.join(map(str, already_done))}[/yellow]")

    if not_found:
        console.print(f"[red]Not found: {', '.join(map(str, not_found))}[/red]")


@cli.command()
<<<<<<< HEAD
@click.argument("task_id", type=int)
@click.option("--text", "-t", help="New task text")
@click.option("--priority", "-p", type=click.Choice(["low", "medium", "high"]), help="New priority")
@click.option("--add-tag", multiple=True, help="Add tags")
@click.option("--remove-tag", multiple=True, help="Remove tags")
@click.option("--due", "-d", help="Due date of task")
def edit(task_id, text, priority, add_tag, remove_tag, due):
=======
@click.argument('task_id', type=int)
@click.option('--text', '-t', help='New task text')
@click.option('--priority', '-p', type=click.Choice(['low', 'medium', 'high']), help='New priority')
@click.option('--add-tag', multiple=True, help='Add tags')
@click.option('--remove-tag', multiple=True, help='Remove tags')
@click.option('--attach', '-f', multiple=True, help='Attach file(s)')
@click.option('--link', '-l', multiple=True, help='Attach URL(s)')
def edit(task_id, text, priority, add_tag, remove_tag, attach, link):
>>>>>>> cfec4455
    """Edit a task"""
    task = storage.get_task(task_id)
    if not task:
        console.print(f"[red]✗[/red] Task #{task_id} not found")
        return

    changes = []

    if text:
        old_text = task.text
        task.text = text
        changes.append(f"text: '{old_text}' → '{text}'")

    if priority:
        old_priority = task.priority
        task.priority = priority
        changes.append(f"priority: {old_priority} → {priority}")

    for tag in add_tag:
        if tag not in task.tags:
            task.tags.append(tag)
            changes.append(f"+tag: '{tag}'")

    for tag in remove_tag:
        if tag in task.tags:
            task.tags.remove(tag)
            changes.append(f"-tag: '{tag}'")

<<<<<<< HEAD
    if due:
        old_date = task.due
        new_date = get_date(due)
        if new_date:
            task.due = new_date
            changes.append(f"due date: {old_date} → {new_date}")
        else:
            console.print("[red]Error updating due date. Try again with proper format")
=======
    # Handle attachments
    if attach:
        attachment_dir = Path.home() / ".tix/attachments" / str(task.id)
        attachment_dir.mkdir(parents=True, exist_ok=True)
        for file_path in attach:
            src = Path(file_path)
            dest = attachment_dir / src.name
            dest.write_bytes(src.read_bytes())
            task.attachments.append(str(dest))
        changes.append(f"attachments added: {[Path(f).name for f in attach]}")

    # Handle links
    if link:
        task.links.extend(link)
        changes.append(f"links added: {list(link)}")
>>>>>>> cfec4455

    if changes:
        storage.update_task(task)
        console.print(f"[green]✔[/green] Updated task #{task_id}:")
        for change in changes:
            console.print(f"  • {change}")
    else:
        console.print("[yellow]No changes made[/yellow]")


@cli.command()
@click.argument("task_id", type=int)
@click.argument("priority", type=click.Choice(["low", "medium", "high"]))
def priority(task_id, priority):
    """Quick priority change"""
    task = storage.get_task(task_id)
    if not task:
        console.print(f"[red]✗[/red] Task #{task_id} not found")
        return

    old_priority = task.priority
    task.priority = priority
    storage.update_task(task)

    color = {"high": "red", "medium": "yellow", "low": "green"}[priority]
    console.print(
        f"[green]✔[/green] Changed priority: {old_priority} → [{color}]{priority}[/{color}]"
    )


@cli.command()
@click.argument("from_id", type=int)
@click.argument("to_id", type=int)
def move(from_id, to_id):
    """Move/renumber a task to a different ID"""
    if from_id == to_id:
        console.print("[yellow]Source and destination IDs are the same[/yellow]")
        return

    source_task = storage.get_task(from_id)
    if not source_task:
        console.print(f"[red]✗[/red] Task #{from_id} not found")
        return

    # Check if destination ID exists
    dest_task = storage.get_task(to_id)
    if dest_task:
        console.print(f"[red]✗[/red] Task #{to_id} already exists")
        console.print("[dim]Tip: Remove the destination task first or use a different ID[/dim]")
        return

    # Create new task with new ID
    tasks = storage.load_tasks()
    tasks = [t for t in tasks if t.id != from_id]  # Remove old task

    # Create task with new ID
    source_task.id = to_id
    tasks.append(source_task)

    # Save all tasks
    storage.save_tasks(sorted(tasks, key=lambda t: t.id))
    console.print(f"[green]✔[/green] Moved task from #{from_id} to #{to_id}")


@cli.command()
@click.argument("query")
@click.option("--tag", "-t", help="Filter by tag")
@click.option(
    "--priority", "-p", type=click.Choice(["low", "medium", "high"]), help="Filter by priority"
)
@click.option("--completed", "-c", is_flag=True, help="Search in completed tasks")
def search(query, tag, priority, completed):
    """Search tasks by text"""
    tasks = storage.load_tasks()

    # Filter by completion status
    if not completed:
        tasks = [t for t in tasks if not t.completed]

    # Filter by query text (case-insensitive)
    query_lower = query.lower()
    results = [t for t in tasks if query_lower in t.text.lower()]

    # Filter by tag if specified
    if tag:
        results = [t for t in results if tag in t.tags]

    # Filter by priority if specified
    if priority:
        results = [t for t in results if t.priority == priority]

    if not results:
        console.print(f"[dim]No tasks matching '{query}'[/dim]")
        return

    console.print(f"[bold]Found {len(results)} task(s) matching '{query}':[/bold]\n")

    table = Table()
    table.add_column("ID", style="cyan", width=4)
    table.add_column("✔", width=3)
    table.add_column("Priority", width=8)
    table.add_column("Task")
    table.add_column("Tags", style="dim")

    for task in results:
        status = "✔" if task.completed else "○"
        priority_color = {"high": "red", "medium": "yellow", "low": "green"}[task.priority]
        tags_str = ", ".join(task.tags) if task.tags else ""

        # Highlight matching text
        highlighted_text = (
            task.text.replace(query, f"[bold yellow]{query}[/bold yellow]")
            if query.lower() in task.text.lower()
            else task.text
        )

        table.add_row(
            str(task.id),
            status,
            f"[{priority_color}]{task.priority}[/{priority_color}]",
            highlighted_text,
            tags_str,
        )

    console.print(table)


@cli.command()
@click.option(
    "--priority", "-p", type=click.Choice(["low", "medium", "high"]), help="Filter by priority"
)
@click.option("--tag", "-t", help="Filter by tag")
@click.option("--completed/--active", "-c/-a", default=None, help="Filter by completion status")
def filter(priority, tag, completed):
    """Filter tasks by criteria"""
    tasks = storage.load_tasks()

    # Apply filters
    if priority:
        tasks = [t for t in tasks if t.priority == priority]

    if tag:
        tasks = [t for t in tasks if tag in t.tags]

    if completed is not None:
        tasks = [t for t in tasks if t.completed == completed]

    if not tasks:
        console.print("[dim]No matching tasks[/dim]")
        return

    # Build filter description
    filters = []
    if priority:
        filters.append(f"priority={priority}")
    if tag:
        filters.append(f"tag='{tag}'")
    if completed is not None:
        filters.append("completed" if completed else "active")

    filter_desc = " AND ".join(filters) if filters else "all"
    console.print(f"[bold]{len(tasks)} task(s) matching [{filter_desc}]:[/bold]\n")

    table = Table()
    table.add_column("ID", style="cyan", width=4)
    table.add_column("✔", width=3)
    table.add_column("Priority", width=8)
    table.add_column("Task")
    table.add_column("Tags", style="dim")

    for task in sorted(tasks, key=lambda t: (t.completed, t.id)):
        status = "✔" if task.completed else "○"
        priority_color = {"high": "red", "medium": "yellow", "low": "green"}[task.priority]
        tags_str = ", ".join(task.tags) if task.tags else ""
        table.add_row(
            str(task.id),
            status,
            f"[{priority_color}]{task.priority}[/{priority_color}]",
            task.text,
            tags_str,
        )

    console.print(table)


@cli.command()
@click.option("--no-tags", is_flag=True, help="Show tasks without tags")
def tags(no_tags):
    """List all unique tags or tasks without tags"""
    tasks = storage.load_tasks()

    if no_tags:
        # Show tasks without tags
        untagged = [t for t in tasks if not t.tags]
        if not untagged:
            console.print("[dim]All tasks have tags[/dim]")
            return

        console.print(f"[bold]{len(untagged)} task(s) without tags:[/bold]\n")
        for task in untagged:
            status = "✔" if task.completed else "○"
            console.print(f"{status} #{task.id}: {task.text}")
    else:
        # Show all unique tags with counts
        tag_counts = {}
        for task in tasks:
            for tag in task.tags:
                tag_counts[tag] = tag_counts.get(tag, 0) + 1

        if not tag_counts:
            console.print("[dim]No tags found[/dim]")
            return

        console.print("[bold]Tags in use:[/bold]\n")
        for tag, count in sorted(tag_counts.items(), key=lambda x: (-x[1], x[0])):
            console.print(f"  • {tag} ({count} task{'s' if count != 1 else ''})")


@cli.command()
@click.option("--detailed", "-d", is_flag=True, help="Show detailed breakdown")
def stats(detailed):
    """Show task statistics"""
    from tix.commands.stats import show_stats

    show_stats(storage)

    if detailed:
        # Additional detailed stats
        tasks = storage.load_tasks()
        if tasks:
            console.print("\n[bold]Detailed Breakdown:[/bold]\n")

            # Tasks by day
            from collections import defaultdict

            by_day = defaultdict(list)

            for task in tasks:
                if task.completed and task.completed_at:
                    day = datetime.fromisoformat(task.completed_at).date()
                    by_day[day].append(task)

            if by_day:
                console.print("[bold]Recent Completions:[/bold]")
                for day in sorted(by_day.keys(), reverse=True)[:5]:
                    count = len(by_day[day])
                    console.print(f"  • {day}: {count} task(s)")


@cli.command()
@click.option(
    "--format", "-f", type=click.Choice(["text", "json"]), default="text", help="Output format"
)
@click.option("--output", "-o", type=click.Path(), help="Output to file")
def report(format, output):
    """Generate a task report"""
    tasks = storage.load_tasks()

    if not tasks:
        console.print("[dim]No tasks to report[/dim]")
        return

    active = [t for t in tasks if not t.completed]
    completed = [t for t in tasks if t.completed]

    if format == "json":
        import json

        report_data = {
            "generated": datetime.now().isoformat(),
            "summary": {"total": len(tasks), "active": len(active), "completed": len(completed)},
            "tasks": [t.to_dict() for t in tasks],
        }
        report_text = json.dumps(report_data, indent=2)
    else:
        # Text format
        report_lines = [
            "TIX TASK REPORT",
            "=" * 40,
            f"Generated: {datetime.now().strftime('%Y-%m-%d %H:%M')}",
            "",
            f"Total Tasks: {len(tasks)}",
            f"Active: {len(active)}",
            f"Completed: {len(completed)}",
            "",
            "ACTIVE TASKS:",
            "-" * 20,
        ]

        for task in active:
            tags = f" [{', '.join(task.tags)}]" if task.tags else ""
            report_lines.append(f"#{task.id} [{task.priority}] {task.text}{tags}")

        report_lines.extend(["", "COMPLETED TASKS:", "-" * 20])

        for task in completed:
            tags = f" [{', '.join(task.tags)}]" if task.tags else ""
            report_lines.append(f"#{task.id} ✔ {task.text}{tags}")

        report_text = "\n".join(report_lines)

    if output:
        Path(output).write_text(report_text)
        console.print(f"[green]✔[/green] Report saved to {output}")
    else:
        console.print(report_text)


<<<<<<< HEAD
if __name__ == "__main__":
=======
@cli.command()
@click.argument('task_id', type=int)
def open(task_id):
    """Open all attachments and links for a task"""
    task = storage.get_task(task_id)
    if not task:
        console.print(f"[red]✗[/red] Task #{task_id} not found")
        return

    if not task.attachments and not task.links:
        console.print(f"[yellow]![/yellow] Task {task_id} has no attachments or links")
        return
    
    # Helper to open files cross-platform
    def safe_open(path_or_url, is_link=False):
        """Cross-platform safe opener for files and links (non-blocking)."""
        system = platform.system()

        try:
            if system == "Linux":
                if "microsoft" in platform.release().lower():
                    subprocess.Popen(["explorer.exe", str(path_or_url)],
                                    stdout=subprocess.DEVNULL, stderr=subprocess.DEVNULL)
                else:
                    subprocess.Popen(["xdg-open", str(path_or_url)],
                                    stdout=subprocess.DEVNULL, stderr=subprocess.DEVNULL)

            elif system == "Darwin":  # macOS
                subprocess.Popen(["open", str(path_or_url)],
                                stdout=subprocess.DEVNULL, stderr=subprocess.DEVNULL)

            elif system == "Windows":
                subprocess.Popen(["explorer.exe", str(path_or_url)],
                                stdout=subprocess.DEVNULL, stderr=subprocess.DEVNULL)

            console.print(f"[green]✔[/green] Opened {'link' if is_link else 'file'}: {path_or_url}")

        except Exception as e:
            console.print(f"[yellow]![/yellow] Could not open {'link' if is_link else 'file'}: {path_or_url} ({e})")

    # Open attachments
    for file_path in task.attachments:
        path = Path(file_path)
        if not path.exists():
            console.print(f"[red]✗[/red] File not found: {file_path}")
            continue
        safe_open(path)   

    # Open links
    for url in task.links:
        safe_open(url, is_link=True)  

@cli.command()
@click.option('--all', '-a', 'show_all', is_flag=True, help='Show completed tasks too')
def interactive(show_all):
    """launch interactive terminal ui"""
    try:
        from tix.tui.app import Tix
    except Exception as e:
        console.print(f"[red]failed to load tui: {e}[/red]")
        sys.exit(1)
    app = Tix(show_all=show_all)
    app.run()

if __name__ == '__main__':
>>>>>>> cfec4455
    cli()<|MERGE_RESOLUTION|>--- conflicted
+++ resolved
@@ -8,13 +8,9 @@
 import platform
 import os
 import sys
-<<<<<<< HEAD
 from .utils import get_date
 from datetime import datetime
-=======
 from importlib import import_module
-
->>>>>>> cfec4455
 
 # Initialize console and storage
 console = Console()
@@ -38,19 +34,6 @@
 
 
 @cli.command()
-<<<<<<< HEAD
-@click.argument("task")
-@click.option(
-    "--priority",
-    "-p",
-    default="medium",
-    type=click.Choice(["low", "medium", "high"]),
-    help="Set task priority",
-)
-@click.option("--tag", "-t", multiple=True, help="Add tags to task")
-@click.option("--due", "-d", help="Due date of task")
-def add(task, priority, tag, due):
-=======
 @click.argument('task')
 @click.option('--priority', '-p', default='medium',
               type=click.Choice(['low', 'medium', 'high']),
@@ -58,22 +41,18 @@
 @click.option('--tag', '-t', multiple=True, help='Add tags to task')
 @click.option('--attach', '-f', multiple=True, help='Attach file(s)')
 @click.option('--link', '-l', multiple=True, help='Attach URL(s)')
-def add(task, priority, tag, attach, link):
->>>>>>> cfec4455
+@click.option("--due", "-d", help="Due date of task")
+def add(task, priority, tag, attach, link,due):
     """Add a new task"""
     if not task or not task.strip():
         console.print("[red]✗[/red] Task text cannot be empty")
         sys.exit(1)
-<<<<<<< HEAD
     date = get_date(due)
     if due and not date:
         console.print("[red]Error processing date")
         sys.exit(1)
-    new_task = storage.add_task(task, priority, list(tag), date)
-    color = {"high": "red", "medium": "yellow", "low": "green"}[priority]
-=======
-
-    new_task = storage.add_task(task, priority, list(tag))
+
+    new_task = storage.add_task(task, priority, list(tag),date)
     # Handle attachments
     if attach:
         attachment_dir = Path.home() / ".tix" / "attachments" / str(new_task.id)
@@ -97,7 +76,6 @@
     storage.update_task(new_task)
 
     color = {'high': 'red', 'medium': 'yellow', 'low': 'green'}[priority]
->>>>>>> cfec4455
     console.print(f"[green]✔[/green] Added task #{new_task.id}: [{color}]{task}[/{color}]")
     if tag:
         console.print(f"[dim]  Tags: {', '.join(tag)}[/dim]")
@@ -121,11 +99,8 @@
     table.add_column("Priority", width=8)
     table.add_column("Task")
     table.add_column("Tags", style="dim")
-<<<<<<< HEAD
     table.add_column("Due Date")
-=======
     count = dict()
->>>>>>> cfec4455
 
     for task in sorted(tasks, key=lambda t: (t.completed, t.id)):
         status = "✔" if task.completed else "○"
@@ -147,14 +122,9 @@
             str(task.id),
             status,
             f"[{priority_color}]{task.priority}[/{priority_color}]",
-<<<<<<< HEAD
-            f"[{task_style}]{task.text}[/{task_style}]" if task.completed else task.text,
+            f"[{task_style}]{task.text}[/{task_style}]{attach_icon}" if task.completed else f"{task.text}{attach_icon}",
             tags_str,
-            due_date_str,
-=======
-            f"[{task_style}]{task.text}[/{task_style}]{attach_icon}" if task.completed else f"{task.text}{attach_icon}",
-            tags_str
->>>>>>> cfec4455
+            due_date_str
         )
         count[task.completed] = count.get(task.completed, 0) + 1
 
@@ -299,15 +269,6 @@
 
 
 @cli.command()
-<<<<<<< HEAD
-@click.argument("task_id", type=int)
-@click.option("--text", "-t", help="New task text")
-@click.option("--priority", "-p", type=click.Choice(["low", "medium", "high"]), help="New priority")
-@click.option("--add-tag", multiple=True, help="Add tags")
-@click.option("--remove-tag", multiple=True, help="Remove tags")
-@click.option("--due", "-d", help="Due date of task")
-def edit(task_id, text, priority, add_tag, remove_tag, due):
-=======
 @click.argument('task_id', type=int)
 @click.option('--text', '-t', help='New task text')
 @click.option('--priority', '-p', type=click.Choice(['low', 'medium', 'high']), help='New priority')
@@ -315,8 +276,8 @@
 @click.option('--remove-tag', multiple=True, help='Remove tags')
 @click.option('--attach', '-f', multiple=True, help='Attach file(s)')
 @click.option('--link', '-l', multiple=True, help='Attach URL(s)')
-def edit(task_id, text, priority, add_tag, remove_tag, attach, link):
->>>>>>> cfec4455
+@click.option("--due", "-d", help="Due date of task")
+def edit(task_id, text, priority, add_tag, remove_tag, attach, link,due):
     """Edit a task"""
     task = storage.get_task(task_id)
     if not task:
@@ -345,7 +306,6 @@
             task.tags.remove(tag)
             changes.append(f"-tag: '{tag}'")
 
-<<<<<<< HEAD
     if due:
         old_date = task.due
         new_date = get_date(due)
@@ -354,7 +314,6 @@
             changes.append(f"due date: {old_date} → {new_date}")
         else:
             console.print("[red]Error updating due date. Try again with proper format")
-=======
     # Handle attachments
     if attach:
         attachment_dir = Path.home() / ".tix/attachments" / str(task.id)
@@ -370,7 +329,6 @@
     if link:
         task.links.extend(link)
         changes.append(f"links added: {list(link)}")
->>>>>>> cfec4455
 
     if changes:
         storage.update_task(task)
@@ -679,9 +637,7 @@
         console.print(report_text)
 
 
-<<<<<<< HEAD
-if __name__ == "__main__":
-=======
+
 @cli.command()
 @click.argument('task_id', type=int)
 def open(task_id):
@@ -747,5 +703,4 @@
     app.run()
 
 if __name__ == '__main__':
->>>>>>> cfec4455
     cli()