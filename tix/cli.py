import click
from rich.console import Console
from rich.table import Table
from rich.prompt import Prompt
from rich.markdown import Markdown
from datetime import datetime
<<<<<<< HEAD
import subprocess
import platform
import os
import sys
from .utils import get_date
from importlib import import_module

# Backup helpers (new)
from tix.storage.backup import create_backup, list_backups, restore_from_backup

console = Console()
storage = TaskStorage()
context_storage = ContextStorage()
=======

from .storage import storage
from .config import CONFIG
from .context import context_storage
>>>>>>> c39d82fe

console = Console()


@click.group()
def cli():
    """TIX - Lightning-fast Terminal Task Manager ⚡"""
    pass


# -----------------------
# Backup CLI group
# -----------------------
@cli.group(help="Backup and restore task data")
def backup():
    pass


@backup.command("create")
@click.argument("filename", required=False)
@click.option("--data-file", type=click.Path(), default=None, help="Path to tix data file (for testing/dev)")
def backup_create(filename, data_file):
    """Create a timestamped backup of your tasks file."""
    try:
        data_path = Path(data_file) if data_file else storage.storage_path
        bpath = create_backup(data_path, filename)
        console.print(f"[green]✔ Backup created:[/green] {bpath}")
    except Exception as e:
        console.print(f"[red]Backup failed:[/red] {e}")
        raise click.Abort()


@backup.command("list")
@click.option("--data-file", type=click.Path(), default=None, help="Path to tix data file (for testing/dev)")
def backup_list(data_file):
    """List available backups for the active tasks file."""
    try:
        data_path = Path(data_file) if data_file else storage.storage_path
        backups = list_backups(data_path)
        if not backups:
            console.print("[dim]No backups found[/dim]")
            return
        for b in backups:
            console.print(str(b))
    except Exception as e:
        console.print(f"[red]Failed to list backups:[/red] {e}")
        raise click.Abort()


@backup.command("restore")
@click.argument("backup_file", required=True)
@click.option("--data-file", type=click.Path(), default=None, help="Path to tix data file (for testing/dev)")
@click.option("-y", "--yes", is_flag=True, help="Skip confirmation")
def backup_restore(backup_file, data_file, yes):
    """Restore tasks from a previous backup. Will ask confirmation by default."""
    try:
        data_path = Path(data_file) if data_file else storage.storage_path
        if not yes:
            if not click.confirm(f"About to restore backup '{backup_file}'. This will overwrite your current tasks file. Continue?"):
                console.print("[yellow]Restore cancelled[/yellow]")
                return
        restore_from_backup(backup_file, data_path, require_confirm=False)
        console.print("[green]✔ Restore complete[/green]")
    except FileNotFoundError as e:
        console.print(f"[red]Restore failed:[/red] {e}")
        raise click.Abort()
    except RuntimeError as e:
        console.print(f"[yellow]{e}[/yellow]")
        raise click.Abort()
    except Exception as e:
        console.print(f"[red]Restore failed:[/red] {e}")
        raise click.Abort()


# -----------------------
# Top-level restore
# -----------------------
@cli.command("restore")
@click.argument("backup_file", required=True)
@click.option("--data-file", type=click.Path(), default=None, help="Path to tix data file (for testing/dev)")
@click.option("-y", "--yes", is_flag=True, help="Skip confirmation")
def restore(backup_file, data_file, yes):
    """
    Restore tasks from a previous backup (top-level command).
    Usage: tix restore <backup_file>
    """
    try:
        data_path = Path(data_file) if data_file else storage.storage_path
        if not yes:
            if not click.confirm(f"About to restore backup '{backup_file}'. This will overwrite your current tasks file. Continue?"):
                console.print("[yellow]Restore cancelled[/yellow]")
                return
        restore_from_backup(backup_file, data_path, require_confirm=False)
        console.print("[green]✔ Restore complete[/green]")
    except FileNotFoundError as e:
        console.print(f"[red]Restore failed:[/red] {e}")
        raise click.Abort()
    except RuntimeError as e:
        console.print(f"[yellow]{e}[/yellow]")
        raise click.Abort()
    except Exception as e:
        console.print(f"[red]Restore failed:[/red] {e}")
        raise click.Abort()


# -----------------------
# End backup group
# -----------------------


@cli.command()
@click.argument("task")
@click.option("--priority", type=click.Choice(["low", "medium", "high"]))
@click.option("--tag", multiple=True, help="Add one or more tags")
@click.option("--date", help="Due date (YYYY-MM-DD)")
@click.option("--global", "is_global", is_flag=True, help="Make this a global task")
@click.option("--attach", multiple=True, help="File attachments")
@click.option("--link", multiple=True, help="Links to attach")
def add(task, priority, tag, date, is_global, attach, link):
    """Add a new task"""

    # Apply config defaults if not provided
    if priority is None:
        priority = CONFIG.get("defaults", {}).get("priority", "medium")

    # Merge config default tags with provided tags
    default_tags = CONFIG.get("defaults", {}).get("tags", [])
    all_tags = list(set(list(tag) + default_tags))

    # Add task
    new_task = storage.add_task(task, priority, all_tags, due=date, is_global=is_global)

    # Handle attachments and links
    if attach:
<<<<<<< HEAD
        attachment_dir = Path.home() / ".tix" / "attachments" / str(new_task.id)
        attachment_dir.mkdir(parents=True, exist_ok=True)
        for file_path in attach:
            try:
                src = Path(file_path).expanduser().resolve()
                if not src.exists():
                    console.print(f"[red]✗[/red] File not found: {file_path}")
                    continue
                dest = attachment_dir / src.name
                dest.write_bytes(src.read_bytes())
                new_task.attachments.append(str(dest))
            except Exception as e:
                console.print(f"[red]✗[/red] Failed to attach {file_path}: {e}")

    # Handle links
=======
        storage.add_attachments(new_task.id, attach)
>>>>>>> c39d82fe
    if link:
        storage.add_links(new_task.id, link)

    storage.update_task(new_task)

<<<<<<< HEAD
    color = {'high': 'red', 'medium': 'yellow', 'low': 'green'}[priority]
=======
    # Priority colors (configurable, fallback to defaults)
    priority_colors = CONFIG.get("colors", {}).get("priority", {})
    color = priority_colors.get(priority, {"high": "red", "medium": "yellow", "low": "green"}[priority])
>>>>>>> c39d82fe

    global_indicator = " [dim](global)[/dim]" if is_global else ""
    console.print(f"[green]✔[/green] Added task #{new_task.id}: [{color}]{task}[/{color}]{global_indicator}")

    if all_tags:
        tag_color = CONFIG.get("colors", {}).get("tags", "cyan")
        console.print(f"[dim]  Tags: [{tag_color}]{', '.join(all_tags)}[/{tag_color}][/dim]")
    if attach or link:
        console.print(f"[dim]  Attachments/Links added[/dim]")

    # Show current context if not default
    active_context = context_storage.get_active_context()
    if active_context != "default":
        console.print(f"[dim]  Context: {active_context}[/dim]")


@cli.command()
@click.option("--all", "show_all", is_flag=True, help="Show all tasks including completed")
def ls(show_all):
    """List tasks"""
    active_context = context_storage.get_active_context()
    title = "Tasks" if not show_all else "All Tasks"
    if active_context != "default":
        title += f" [dim]({active_context})[/dim]"

    # Display + color settings
    display_config = CONFIG.get("display", {})
    show_ids = display_config.get("show_ids", True)
    show_dates = display_config.get("show_dates", False)
    compact_mode = display_config.get("compact_mode", False)
    max_text_length = display_config.get("max_text_length", 0)

    priority_colors = CONFIG.get("colors", {}).get("priority", {})
    status_colors = CONFIG.get("colors", {}).get("status", {})
    tag_color = CONFIG.get("colors", {}).get("tags", "cyan")

    table = Table(title=title)
    if show_ids:
        table.add_column("ID", style="cyan", width=4)
    table.add_column("✔", width=3)
    table.add_column("Priority", width=8)
    table.add_column("Task")
    if not compact_mode:
        table.add_column("Tags", style=tag_color)
    if show_dates:
        table.add_column("Created", style="dim")
    table.add_column("Due Date")
    table.add_column("Scope", style="dim", width=6)

    tasks = storage.list_tasks(include_completed=show_all, context=active_context)

    if not tasks:
        console.print("[yellow]No tasks found.[/yellow]")
        return

    now = datetime.now().date()

    for t in tasks:
        status_symbol = "✔" if t.status == "done" else " "
        color = priority_colors.get(t.priority, {"high": "red", "medium": "yellow", "low": "green"}[t.priority])
        status_color = status_colors.get(t.status, "white")

        task_text = t.task
        if max_text_length and len(task_text) > max_text_length:
            task_text = task_text[: max_text_length - 3] + "..."

        row = []
        if show_ids:
            row.append(str(t.id))
        row.append(status_symbol)
        row.append(f"[{color}]{t.priority}[/{color}]")
        row.append(f"[{status_color}]{task_text}[/{status_color}]")
        if not compact_mode:
            row.append(", ".join(t.tags))
        if show_dates:
            row.append(t.created.strftime("%Y-%m-%d"))
        due_display = ""
        if t.due:
            try:
                due_date = datetime.strptime(t.due, "%Y-%m-%d").date()
                if due_date < now and t.status != "done":
                    due_display = f"[red]{t.due} (OVERDUE)[/red]"
                elif due_date == now:
                    due_display = f"[yellow]{t.due} (TODAY)[/yellow]"
                else:
                    due_display = t.due
            except ValueError:
                due_display = t.due
        row.append(due_display)
        row.append("Global" if t.is_global else "Local")

        table.add_row(*row)

    console.print(table)
    console.print(f"[dim]{len(tasks)} tasks listed[/dim]")


@cli.command()
@click.argument("task_id", type=int)
def done(task_id):
    """Mark a task as done"""
    task = storage.get_task(task_id)
    if not task:
        console.print(f"[red]Task {task_id} not found[/red]")
        return
    storage.mark_done(task_id)
    console.print(f"[green]✔ Task {task_id} marked as done[/green]")


@cli.command()
@click.argument("task_id", type=int)
def rm(task_id):
    """Remove a task"""
    task = storage.get_task(task_id)
    if not task:
        console.print(f"[red]Task {task_id} not found[/red]")
        return
<<<<<<< HEAD

    if not confirm:
        if not click.confirm(f"Are you sure you want to delete task #{task_id}: '{task.text}'?"):
            console.print("[yellow]⚠ Cancelled[/yellow]")
            return

    # Auto-backup before destructive operation
    try:
        bpath = create_backup(storage.storage_path)
        console.print(f"[dim]Backup created before delete:[/dim] {bpath}")
    except Exception as e:
        console.print(f"[red]Failed to create backup before delete:[/red] {e}")
        console.print("[red]Aborting delete.[/red]")
        return

    if storage.delete_task(task_id):
        console.print(f"[red]✗[/red] Removed: {task.text}")


@cli.command()
@click.option("--completed/--active", default=True, help="Clear completed or active tasks")
@click.option("--force", "-f", is_flag=True, help="Skip confirmation")
def clear(completed, force):
    """Clear multiple tasks at once"""
    tasks = storage.load_tasks()

    if completed:
        to_clear = [t for t in tasks if t.completed]
        remaining = [t for t in tasks if not t.completed]
        task_type = "completed"
    else:
        to_clear = [t for t in tasks if not t.completed]
        remaining = [t for t in tasks if t.completed]
        task_type = "active"

    if not to_clear:
        console.print(f"[yellow]No {task_type} tasks to clear[/yellow]")
        return

    count = len(to_clear)

    if not force:
        console.print(f"[yellow]About to clear {count} {task_type} task(s):[/yellow]")
        for task in to_clear[:5]:  # Show first 5
            console.print(f"  - {task.text}")
        if count > 5:
            console.print(f"  ... and {count - 5} more")

        if not click.confirm("Continue?"):
            console.print("[dim]Cancelled[/dim]")
            return

    # Auto-backup before clear
    try:
        bpath = create_backup(storage.storage_path)
        console.print(f"[dim]Backup created before clear:[/dim] {bpath}")
    except Exception as e:
        console.print(f"[red]Failed to create backup before clear:[/red] {e}")
        console.print("[red]Aborting clear.[/red]")
        return

    storage.save_tasks(remaining)
    console.print(f"[green]✔[/green] Cleared {count} {task_type} task(s)")
=======
    storage.remove_task(task_id)
    console.print(f"[red]✖ Task {task_id} removed[/red]")
>>>>>>> c39d82fe


@cli.command()
@click.argument("name")
def context(name):
    """Switch or create context"""
    context_storage.set_active_context(name)
    console.print(f"[blue]Switched to context:[/blue] {name}")


@cli.command()
def contexts():
    """List all contexts"""
    contexts = context_storage.list_contexts()
    active = context_storage.get_active_context()
    for c in contexts:
        if c == active:
            console.print(f"[cyan]> {c} (active)[/cyan]")
        else:
<<<<<<< HEAD
            console.print("[red]Error updating due date. Try again with proper format")
    # Handle attachments
    if attach:
        attachment_dir = Path.home() / ".tix/attachments" / str(task.id)
        attachment_dir.mkdir(parents=True, exist_ok=True)
        for file_path in attach:
            src = Path(file_path)
            dest = attachment_dir / src.name
            dest.write_bytes(src.read_bytes())
            task.attachments.append(str(dest))
        changes.append(f"attachments added: {[Path(f).name for f in attach]}")

    # Handle links
    if link:
        task.links.extend(link)
        changes.append(f"links added: {list(link)}")

    if changes:
        storage.update_task(task)
        console.print(f"[green]✔[/green] Updated task #{task_id}:")
        for change in changes:
            console.print(f"  • {change}")
    else:
        console.print("[yellow]No changes made[/yellow]")


@cli.command()
@click.argument("task_id", type=int)
@click.argument("priority", type=click.Choice(["low", "medium", "high"]))
def priority(task_id, priority):
    """Quick priority change"""
    task = storage.get_task(task_id)
    if not task:
        console.print(f"[red]✗[/red] Task #{task_id} not found")
        return

    old_priority = task.priority
    task.priority = priority
    storage.update_task(task)

    color = {"high": "red", "medium": "yellow", "low": "green"}[priority]
    console.print(
        f"[green]✔[/green] Changed priority: {old_priority} → [{color}]{priority}[/{color}]"
    )


@cli.command()
@click.argument("from_id", type=int)
@click.argument("to_id", type=int)
def move(from_id, to_id):
    """Move/renumber a task to a different ID"""
    if from_id == to_id:
        console.print("[yellow]Source and destination IDs are the same[/yellow]")
        return

    source_task = storage.get_task(from_id)
    if not source_task:
        console.print(f"[red]✗[/red] Task #{from_id} not found")
        return

    # Check if destination ID exists
    dest_task = storage.get_task(to_id)
    if dest_task:
        console.print(f"[red]✗[/red] Task #{to_id} already exists")
        console.print("[dim]Tip: Remove the destination task first or use a different ID[/dim]")
        return

    # Create new task with new ID
    tasks = storage.load_tasks()
    tasks = [t for t in tasks if t.id != from_id]  # Remove old task

    # Create task with new ID
    source_task.id = to_id
    tasks.append(source_task)

    # Save all tasks
    storage.save_tasks(sorted(tasks, key=lambda t: t.id))
    console.print(f"[green]✔[/green] Moved task from #{from_id} to #{to_id}")


@cli.command()
@click.argument("query")
@click.option("--tag", "-t", help="Filter by tag")
@click.option(
    "--priority", "-p", type=click.Choice(["low", "medium", "high"]), help="Filter by priority"
)
@click.option("--completed", "-c", is_flag=True, help="Search in completed tasks")
def search(query, tag, priority, completed):
    """Search tasks by text"""
    tasks = storage.load_tasks()

    # Filter by completion status
    if not completed:
        tasks = [t for t in tasks if not t.completed]

    # Filter by query text (case-insensitive)
    query_lower = query.lower()
    results = [t for t in tasks if query_lower in t.text.lower()]

    # Filter by tag if specified
    if tag:
        results = [t for t in results if tag in t.tags]

    # Filter by priority if specified
    if priority:
        results = [t for t in results if t.priority == priority]

    if not results:
        console.print(f"[dim]No tasks matching '{query}'[/dim]")
        return

    console.print(f"[bold]Found {len(results)} task(s) matching '{query}':[/bold]\n")

    table = Table()
    table.add_column("ID", style="cyan", width=4)
    table.add_column("✔", width=3)
    table.add_column("Priority", width=8)
    table.add_column("Task")
    table.add_column("Tags", style="dim")

    for task in results:
        status = "✔" if task.completed else "○"
        priority_color = {"high": "red", "medium": "yellow", "low": "green"}[task.priority]
        tags_str = ", ".join(task.tags) if task.tags else ""

        # Highlight matching text
        highlighted_text = (
            task.text.replace(query, f"[bold yellow]{query}[/bold yellow]")
            if query.lower() in task.text.lower()
            else task.text
        )

        table.add_row(
            str(task.id),
            status,
            f"[{priority_color}]{task.priority}[/{priority_color}]",
            highlighted_text,
            tags_str,
        )

    console.print(table)


@cli.command()
@click.option(
    "--priority", "-p", type=click.Choice(["low", "medium", "high"]), help="Filter by priority"
)
@click.option("--tag", "-t", help="Filter by tag")
@click.option("--completed/--active", "-c/-a", default=None, help="Filter by completion status")
def filter(priority, tag, completed):
    """Filter tasks by criteria"""
    tasks = storage.load_tasks()

    # Apply filters
    if priority:
        tasks = [t for t in tasks if t.priority == priority]

    if tag:
        tasks = [t for t in tasks if tag in t.tags]

    if completed is not None:
        tasks = [t for t in tasks if t.completed == completed]

    if not tasks:
        console.print("[dim]No matching tasks[/dim]") 
        return

    # Build filter description
    filters = []
    if priority:
        filters.append(f"priority={priority}")
    if tag:
        filters.append(f"tag='{tag}'")
    if completed is not None:
        filters.append("completed" if completed else "active")

    filter_desc = " AND ".join(filters) if filters else "all"
    console.print(f"[bold]{len(tasks)} task(s) matching [{filter_desc}]:[/bold]\n")

    table = Table()
    table.add_column("ID", style="cyan", width=4)
    table.add_column("✔", width=3)
    table.add_column("Priority", width=8)
    table.add_column("Task")
    table.add_column("Tags", style="dim")

    for task in sorted(tasks, key=lambda t: (t.completed, t.id)):
        status = "✔" if task.completed else "○"
        priority_color = {"high": "red", "medium": "yellow", "low": "green"}[task.priority]
        tags_str = ", ".join(task.tags) if task.tags else ""
        table.add_row(
            str(task.id),
            status,
            f"[{priority_color}]{task.priority}[/{priority_color}]",
            task.text,
            tags_str,
        )

    console.print(table)


@cli.command()
@click.option("--no-tags", is_flag=True, help="Show tasks without tags")
def tags(no_tags):
    """List all unique tags or tasks without tags"""
    tasks = storage.load_tasks()

    if no_tags:
        # Show tasks without tags
        untagged = [t for t in tasks if not t.tags]
        if not untagged:
            console.print("[dim]All tasks have tags[/dim]")
            return
        
        console.print(f"[bold]{len(untagged)} task(s) without tags:[/bold]\n")
        for task in untagged:
            status = "✔" if task.completed else "○"
            console.print(f"{status} #{task.id}: {task.text}")
    else:
        # Show all unique tags with counts
        tag_counts = {}
        for task in tasks:
            for tag in task.tags:
                tag_counts[tag] = tag_counts.get(tag, 0) + 1

        if not tag_counts:
            console.print("[dim]No tags found[/dim]")
            return

        console.print("[bold]Tags in use:[/bold]\n")
        for tag, count in sorted(tag_counts.items(), key=lambda x: (-x[1], x[0])):
            console.print(f"  • {tag} ({count} task{'s' if count != 1 else ''})")


@cli.command()
@click.option("--detailed", "-d", is_flag=True, help="Show detailed breakdown")
def stats(detailed):
    """Show task statistics"""
    from tix.commands.stats import show_stats

    show_stats(storage)

    if detailed:
        # Additional detailed stats
        tasks = storage.load_tasks()
        if tasks:
            console.print("\n[bold]Detailed Breakdown:[/bold]\n")

            # Tasks by day
            from collections import defaultdict

            by_day = defaultdict(list)

            for task in tasks:
                if task.completed and task.completed_at:
                    day = datetime.fromisoformat(task.completed_at).date()
                    by_day[day].append(task)

            if by_day:
                console.print("[bold]Recent Completions:[/bold]")
                for day in sorted(by_day.keys(), reverse=True)[:5]:
                    count = len(by_day[day])
                    console.print(f"  • {day}: {count} task(s)")


@cli.command()
@click.option('--format', '-f', type=click.Choice(['text', 'json','markdown']), default='text', help='Output format')
@click.option('--output', '-o', type=click.Path(), help='Output to file')
def report(format, output):
    """Generate a task report"""
    tasks = storage.load_tasks()

    if not tasks:
        console.print("[dim]No tasks to report[/dim]")
        return

    active = [t for t in tasks if not t.completed]
    completed = [t for t in tasks if t.completed]

    if format == "json":
        import json

        report_data = {
            'generated': datetime.now().isoformat(),
            'context': context_storage.get_active_context(),
            'summary': {
                'total': len(tasks),
                'active': len(active),
                'completed': len(completed)
            },
            'tasks': [t.to_dict() for t in tasks]
        }
        report_text = json.dumps(report_data, indent=2)
    elif format == 'markdown':
        report_lines = [
            "# TIX Task Report",
            "",
            f"**Generated:** {datetime.now().strftime('%Y-%m-%d %H:%M')}",
            "",
            "## Summary",
            "",
            f"- **Total Tasks:** {len(tasks)}",
            f"- **Active:** {len(active)}",
            f"- **Completed:** {len(completed)}",
            ""
        ]
        priority_order = ['high', 'medium', 'low']
        active_by_priority = {p: [] for p in priority_order}
        for task in active:
            active_by_priority[task.priority].append(task)

        report_lines.extend([
            "## Active Tasks",
            "",
        ])
        for priority in priority_order:
            tasks_in_priority = active_by_priority[priority]
            if tasks_in_priority:
                priority_emoji = {'high': '🔴', 'medium': '🟡', 'low': '🟢'}
                report_lines.append(f"### {priority_emoji[priority]} {priority.capitalize()}")
                report_lines.append("")
                
                for task in tasks_in_priority:
                    tags = f" `{', '.join(task.tags)}`" if task.tags else ""
                    report_lines.append(f"- [ ] **#{task.id}** {task.text}{tags}")
                
                report_lines.append("")
        if completed:
            report_lines.extend([
                "## Completed Tasks",
                "",
                "| ID | Task | Priority | Tags | Completed At |",
                "|---|---|---|---|---|"
            ])
            for task in completed:
                tags = ", ".join([f"`{tag}`" for tag in task.tags]) if task.tags else "-"
                completed_date = datetime.fromisoformat(task.completed_at).strftime('%Y-%m-%d %H:%M') if task.completed_at else "-"
                priority_emoji = {'high': '🔴', 'medium': '🟡', 'low': '🟢'}
                report_lines.append(
                    f"| #{task.id} | ~~{task.text}~~ | {priority_emoji[task.priority]} {task.priority} | {tags} | {completed_date} |"
                )
            report_lines.append("")
        report_text = "\n".join(report_lines)
    else:
        # Text format
        active_context = context_storage.get_active_context()
        report_lines = [
            "TIX TASK REPORT",
            "=" * 40,
            f"Generated: {datetime.now().strftime('%Y-%m-%d %H:%M')}",
            f"Context: {active_context}",
            "",
            f"Total Tasks: {len(tasks)}",
            f"Active: {len(active)}",
            f"Completed: {len(completed)}",
            "",
            "ACTIVE TASKS:",
            "-" * 20,
        ]

        for task in active:
            tags = f" [{', '.join(task.tags)}]" if task.tags else ""
            global_marker = " (global)" if task.is_global else ""
            report_lines.append(f"#{task.id} [{task.priority}] {task.text}{tags}{global_marker}")

        report_lines.extend(["", "COMPLETED TASKS:", "-" * 20])

        for task in completed:
            tags = f" [{', '.join(task.tags)}]" if task.tags else ""
            global_marker = " (global)" if task.is_global else ""
            report_lines.append(f"#{task.id} ✔ {task.text}{tags}{global_marker}")

        report_text = "\n".join(report_lines)

    if output:
        Path(output).write_text(report_text)
        console.print(f"[green]✔[/green] Report saved to {output}")
    else:
        console.print(report_text)



@cli.command()
@click.argument('task_id', type=int)
def open(task_id):
    """Open all attachments and links for a task"""
    task = storage.get_task(task_id)
    if not task:
        console.print(f"[red]✗[/red] Task #{task_id} not found")
        return

    if not task.attachments and not task.links:
        console.print(f"[yellow]![/yellow] Task {task_id} has no attachments or links")
        return

    # Helper to open files cross-platform
    def safe_open(path_or_url, is_link=False):
        """Cross-platform safe opener for files and links (non-blocking)."""
        system = platform.system()

        try:
            if system == "Linux":
                if "microsoft" in platform.release().lower():
                    subprocess.Popen(["explorer.exe", str(path_or_url)],
                                    stdout=subprocess.DEVNULL, stderr=subprocess.DEVNULL)
                else:
                    subprocess.Popen(["xdg-open", str(path_or_url)],
                                    stdout=subprocess.DEVNULL, stderr=subprocess.DEVNULL)

            elif system == "Darwin":  # macOS
                subprocess.Popen(["open", str(path_or_url)],
                                stdout=subprocess.DEVNULL, stderr=subprocess.DEVNULL)

            elif system == "Windows":
                subprocess.Popen(["explorer.exe", str(path_or_url)],
                                stdout=subprocess.DEVNULL, stderr=subprocess.DEVNULL)

            console.print(f"[green]✔[/green] Opened {'link' if is_link else 'file'}: {path_or_url}")

        except Exception as e:
            console.print(f"[yellow]![/yellow] Could not open {'link' if is_link else 'file'}: {path_or_url} ({e})")

    # Open attachments
    for file_path in task.attachments:
        path = Path(file_path)
        if not path.exists():
            console.print(f"[red]✗[/red] File not found: {file_path}")
            continue
        safe_open(path)

    # Open links
    for url in task.links:
        safe_open(url, is_link=True)


@cli.command()
@click.option('--all', '-a', 'show_all', is_flag=True, help='Show completed tasks too')
def interactive(show_all):
    """launch interactive terminal ui"""
    try:
        from tix.tui.app import Tix
    except Exception as e:
        console.print(f"[red]failed to load tui: {e}[/red]")
        sys.exit(1)
    app = Tix(show_all=show_all)
    app.run()


# Import and register context commands
from tix.commands.context import context
cli.add_command(context)


if __name__ == '__main__':
    cli()
=======
            console.print(f"  {c}")
>>>>>>> c39d82fe
<|MERGE_RESOLUTION|>--- conflicted
+++ resolved
@@ -4,7 +4,6 @@
 from rich.prompt import Prompt
 from rich.markdown import Markdown
 from datetime import datetime
-<<<<<<< HEAD
 import subprocess
 import platform
 import os
@@ -15,15 +14,13 @@
 # Backup helpers (new)
 from tix.storage.backup import create_backup, list_backups, restore_from_backup
 
-console = Console()
-storage = TaskStorage()
-context_storage = ContextStorage()
-=======
-
+# Use project's storage/context singletons from main branch
 from .storage import storage
 from .config import CONFIG
 from .context import context_storage
->>>>>>> c39d82fe
+
+console = Console()
+
 
 console = Console()
 
@@ -158,37 +155,38 @@
 
     # Handle attachments and links
     if attach:
-<<<<<<< HEAD
-        attachment_dir = Path.home() / ".tix" / "attachments" / str(new_task.id)
-        attachment_dir.mkdir(parents=True, exist_ok=True)
-        for file_path in attach:
-            try:
-                src = Path(file_path).expanduser().resolve()
-                if not src.exists():
-                    console.print(f"[red]✗[/red] File not found: {file_path}")
-                    continue
-                dest = attachment_dir / src.name
-                dest.write_bytes(src.read_bytes())
-                new_task.attachments.append(str(dest))
-            except Exception as e:
-                console.print(f"[red]✗[/red] Failed to attach {file_path}: {e}")
+        try:
+            if hasattr(storage, "add_attachments"):
+                # Use storage-provided helper when available (main branch)
+                storage.add_attachments(new_task.id, attach)
+            else:
+                # Fallback to manual attachment handling (feature branch logic)
+                attachment_dir = Path.home() / ".tix" / "attachments" / str(new_task.id)
+                attachment_dir.mkdir(parents=True, exist_ok=True)
+                for file_path in attach:
+                    try:
+                        src = Path(file_path).expanduser().resolve()
+                        if not src.exists():
+                            console.print(f"[red]✗[/red] File not found: {file_path}")
+                            continue
+                        dest = attachment_dir / src.name
+                        dest.write_bytes(src.read_bytes())
+                        new_task.attachments.append(str(dest))
+                    except Exception as e:
+                        console.print(f"[red]✗[/red] Failed to attach {file_path}: {e}")
+        except Exception as e:
+            console.print(f"[red]✗[/red] Failed to add attachments: {e}")
 
     # Handle links
-=======
-        storage.add_attachments(new_task.id, attach)
->>>>>>> c39d82fe
     if link:
         storage.add_links(new_task.id, link)
 
     storage.update_task(new_task)
 
-<<<<<<< HEAD
-    color = {'high': 'red', 'medium': 'yellow', 'low': 'green'}[priority]
-=======
     # Priority colors (configurable, fallback to defaults)
     priority_colors = CONFIG.get("colors", {}).get("priority", {})
     color = priority_colors.get(priority, {"high": "red", "medium": "yellow", "low": "green"}[priority])
->>>>>>> c39d82fe
+
 
     global_indicator = " [dim](global)[/dim]" if is_global else ""
     console.print(f"[green]✔[/green] Added task #{new_task.id}: [{color}]{task}[/{color}]{global_indicator}")
@@ -306,8 +304,6 @@
     if not task:
         console.print(f"[red]Task {task_id} not found[/red]")
         return
-<<<<<<< HEAD
-
     if not confirm:
         if not click.confirm(f"Are you sure you want to delete task #{task_id}: '{task.text}'?"):
             console.print("[yellow]⚠ Cancelled[/yellow]")
@@ -322,8 +318,32 @@
         console.print("[red]Aborting delete.[/red]")
         return
 
-    if storage.delete_task(task_id):
-        console.print(f"[red]✗[/red] Removed: {task.text}")
+    # Perform deletion using whichever API the storage provides
+    try:
+        if hasattr(storage, "delete_task"):
+            ok = storage.delete_task(task_id)
+            if ok:
+                console.print(f"[red]✗[/red] Removed: {task.text}")
+        elif hasattr(storage, "remove_task"):
+            storage.remove_task(task_id)
+            console.print(f"[red]✖ Task {task_id} removed[/red]")
+        else:
+            # Last resort: try to save tasks without the deleted task
+            tasks = storage.load_tasks()
+            remaining = [t for t in tasks if t.id != task_id]
+            if hasattr(storage, "save_tasks"):
+                storage.save_tasks(remaining)
+            elif hasattr(storage, "save"):
+                storage.save(remaining)
+            else:
+                # attempt to call delete_task and ignore failure
+                try:
+                    storage.delete_task(task_id)
+                    console.print(f"[red]✗[/red] Removed: {task.text}")
+                except Exception:
+                    console.print(f"[red]✗[/red] Could not remove task {task_id} (no supported API found)")
+    except Exception as e:
+        console.print(f"[red]✗[/red] Error removing task: {e}")
 
 
 @cli.command()
@@ -339,41 +359,8 @@
         task_type = "completed"
     else:
         to_clear = [t for t in tasks if not t.completed]
-        remaining = [t for t in tasks if t.completed]
-        task_type = "active"
-
-    if not to_clear:
-        console.print(f"[yellow]No {task_type} tasks to clear[/yellow]")
-        return
-
-    count = len(to_clear)
-
-    if not force:
-        console.print(f"[yellow]About to clear {count} {task_type} task(s):[/yellow]")
-        for task in to_clear[:5]:  # Show first 5
-            console.print(f"  - {task.text}")
-        if count > 5:
-            console.print(f"  ... and {count - 5} more")
-
-        if not click.confirm("Continue?"):
-            console.print("[dim]Cancelled[/dim]")
-            return
-
-    # Auto-backup before clear
-    try:
-        bpath = create_backup(storage.storage_path)
-        console.print(f"[dim]Backup created before clear:[/dim] {bpath}")
-    except Exception as e:
-        console.print(f"[red]Failed to create backup before clear:[/red] {e}")
-        console.print("[red]Aborting clear.[/red]")
-        return
-
-    storage.save_tasks(remaining)
-    console.print(f"[green]✔[/green] Cleared {count} {task_type} task(s)")
-=======
-    storage.remove_task(task_id)
-    console.print(f"[red]✖ Task {task_id} removed[/red]")
->>>>>>> c39d82fe
+        remaining = [t for t in tasks if t.completed]()
+
 
 
 @cli.command()
@@ -393,7 +380,6 @@
         if c == active:
             console.print(f"[cyan]> {c} (active)[/cyan]")
         else:
-<<<<<<< HEAD
             console.print("[red]Error updating due date. Try again with proper format")
     # Handle attachments
     if attach:
@@ -558,7 +544,7 @@
         tasks = [t for t in tasks if t.completed == completed]
 
     if not tasks:
-        console.print("[dim]No matching tasks[/dim]") 
+        console.print("[dim]No matching tasks[/dim]")
         return
 
     # Build filter description
@@ -717,7 +703,7 @@
                 report_lines.append("")
                 
                 for task in tasks_in_priority:
-                    tags = f" `{', '.join(task.tags)}`" if task.tags else ""
+                    tags = f" `{', '.join(task.tags)}` if task.tags else ""  # escaped in string
                     report_lines.append(f"- [ ] **#{task.id}** {task.text}{tags}")
                 
                 report_lines.append("")
@@ -849,6 +835,3 @@
 
 if __name__ == '__main__':
     cli()
-=======
-            console.print(f"  {c}")
->>>>>>> c39d82fe
